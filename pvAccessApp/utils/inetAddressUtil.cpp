--- conflicted
+++ resolved
@@ -72,7 +72,7 @@
             // get number of interfaces
             ifconf.ifc_len = nelem*sizeof(ifreq);
             ifconf.ifc_req = pIfreqList;
-            memset(ifconf.ifc_req,0,ifconf.ifc_len);
+            memset(ifconf.ifc_req, 0, ifconf.ifc_len);
             status = ioctl(sock, SIOCGIFCONF, &ifconf);
             if(status<0||ifconf.ifc_len==0) {
                 errlogSevPrintf(errlogMinor,
@@ -82,84 +82,47 @@
                 return retVector;
             }
 
-<<<<<<< HEAD
-            struct ifreq* p = pIfreqList;
-            int maxNodes = ifconf.ifc_len/sizeof(ifreq);
-            for(int i = 0; i<maxNodes; i++) {
-                if (!(*p->ifr_name)) break;
-            //printf("[%i] plen %d name %s\n", i,p->ifr_addr.sa_len, p->ifr_name);
-            
-            
-             size_t n = p->ifr_addr.sa_len + sizeof(p->ifr_name);
-                if (n < sizeof(*p))
-                        p++;
-                else
-                        p = (struct ifreq *)((char *)p + n);
-
-=======
             int maxNodes = ifconf.ifc_len/sizeof(ifreq);
             //errlogPrintf("Found %d interfaces\n", maxNodes);
 
             pifreq = pIfreqList;
 
-            for(int i = 0; i<=maxNodes; i++) {
+            for(int i = 0; i<maxNodes; i++) {
                 if(!(*pifreq->ifr_name)) break;
 
                 if(i>0) {
-                    size_t n = sizeof(sockaddr)+sizeof(pifreq->ifr_name);
+                    size_t n = pifreq->ifr_addr.sa_len+sizeof(pifreq->ifr_name);
                     if(n<sizeof(ifreq))
                         pifreq++;
                     else
                         pifreq = (struct ifreq *)((char *)pifreq+n);
                 }
->>>>>>> 487882db
 
                 /*
                  * If its not an internet interface then dont use it
                  */
-<<<<<<< HEAD
-                if(p->ifr_addr.sa_family!=AF_INET) continue;
-
-                    struct ifreq ifrflags;
-                    strncpy(ifrflags.ifr_name, p->ifr_name,
-                    sizeof(ifrflags.ifr_name));
-                status = ioctl(sock, SIOCGIFFLAGS, (char*)&ifrflags);
-=======
                 if(pifreq->ifr_addr.sa_family!=AF_INET) continue;
 
                 strncpy(ifrBuff.ifr_name, pifreq->ifr_name,
                         sizeof(ifrBuff.ifr_name));
                 status = ioctl(sock, SIOCGIFFLAGS, &ifrBuff);
->>>>>>> 487882db
                 if(status) {
                     errlogSevPrintf(
                             errlogMinor,
                             "getBroadcastAddresses(): net intf flags fetch for \"%s\" failed",
-<<<<<<< HEAD
-                            p->ifr_name);
-=======
                             pifreq->ifr_name);
->>>>>>> 487882db
                     continue;
                 }
 
                 /*
                  * dont bother with interfaces that have been disabled
                  */
-<<<<<<< HEAD
-                if(!(ifrflags.ifr_flags&IFF_UP)) continue;
-=======
                 if(!(ifrBuff.ifr_flags&IFF_UP)) continue;
->>>>>>> 487882db
 
                 /*
                  * dont use the loop back interface
                  */
-<<<<<<< HEAD
-                if(ifrflags.ifr_flags&IFF_LOOPBACK) continue;
-=======
                 if(ifrBuff.ifr_flags&IFF_LOOPBACK) continue;
->>>>>>> 487882db
 
                 pNewNode = new osiSockAddr;
                 if(pNewNode==NULL) {
@@ -181,36 +144,14 @@
                  * Otherwise CA will not query through the
                  * interface.
                  */
-<<<<<<< HEAD
-                if(ifrflags.ifr_flags&IFF_BROADCAST) {
-                    struct ifreq ifrflags;
-                    strncpy(ifrflags.ifr_name, p->ifr_name,
-                    sizeof(ifrflags.ifr_name));
-                    status = ioctl(sock, SIOCGIFBRDADDR, (char*)&ifrflags);
-=======
                 if(ifrBuff.ifr_flags&IFF_BROADCAST) {
                     strncpy(ifrBuff.ifr_name, pifreq->ifr_name,
                             sizeof(ifrBuff.ifr_name));
                     status = ioctl(sock, SIOCGIFBRDADDR, &ifrBuff);
->>>>>>> 487882db
                     if(status) {
                         errlogSevPrintf(
                                 errlogMinor,
                                 "getBroadcastAddresses(): net intf \"%s\": bcast addr fetch fail",
-<<<<<<< HEAD
-                                p->ifr_name);
-                        delete pNewNode;
-                        continue;
-                    }
-                    pNewNode->sa = ifrflags.ifr_broadaddr;
-                }
-#ifdef IFF_POINTOPOINT
-                else if(ifrflags.ifr_flags&IFF_POINTOPOINT) {
-                    struct ifreq ifrflags;
-                    strncpy(ifrflags.ifr_name, p->ifr_name,
-                    sizeof(ifrflags.ifr_name));
-                    status = ioctl(sock, SIOCGIFDSTADDR, (char*)&ifrflags);
-=======
                                 pifreq->ifr_name);
                         delete pNewNode;
                         continue;
@@ -222,35 +163,22 @@
                     strncpy(ifrBuff.ifr_name, pifreq->ifr_name,
                             sizeof(ifrBuff.ifr_name));
                     status = ioctl(sock, SIOCGIFDSTADDR, &ifrBuff);
->>>>>>> 487882db
                     if(status) {
                         errlogSevPrintf(
                                 errlogMinor,
                                 "getBroadcastAddresses(): net intf \"%s\": pt to pt addr fetch fail",
-<<<<<<< HEAD
-                                p->ifr_name);
-                        delete pNewNode;
-                        continue;
-                    }
-                    pNewNode->sa = ifrflags.ifr_dstaddr;
-=======
                                 pifreq->ifr_name);
                         delete pNewNode;
                         continue;
                     }
                     pNewNode->sa = ifrBuff.ifr_dstaddr;
->>>>>>> 487882db
                 }
 #endif
                 else {
                     errlogSevPrintf(
                             errlogMinor,
                             "getBroadcastAddresses(): net intf \"%s\": not point to point or bcast?",
-<<<<<<< HEAD
-                            p->ifr_name);
-=======
                             pifreq->ifr_name);
->>>>>>> 487882db
                     delete pNewNode;
                     continue;
                 }
@@ -271,16 +199,12 @@
             buffer->putShort(0);
             // next 16-bits are 1
             buffer->putShort(0xFFFF);
-            buffer->putInt(ntohl(address->ia.sin_addr.s_addr));
-            
-            /*
             // following IPv4 address in big-endian (network) byte order
             in_addr_t ipv4Addr = ntohl(address->ia.sin_addr.s_addr);
             buffer->putByte((int8)((ipv4Addr>>24)&0xFF));
             buffer->putByte((int8)((ipv4Addr>>16)&0xFF));
             buffer->putByte((int8)((ipv4Addr>>8)&0xFF));
             buffer->putByte((int8)(ipv4Addr&0xFF));
-            */
         }
 
         osiSockAddr* intToIPv4Address(int32 addr) {
