--- conflicted
+++ resolved
@@ -106,10 +106,6 @@
                             ipAddrStr);
 
                     socket = tryConnect(address, 3);
-<<<<<<< HEAD
-                    if (socket == INVALID_SOCKET)
-                        return 0;
-=======
                     // verify
                     if(socket==INVALID_SOCKET) {
                         errlogSevPrintf(
@@ -121,7 +117,6 @@
                                 <<"'.";
                         THROW_BASE_EXCEPTION(temp.str().c_str());
                     }
->>>>>>> 487882db
 
                     // use blocking channel
                     // socket is blocking bya default
