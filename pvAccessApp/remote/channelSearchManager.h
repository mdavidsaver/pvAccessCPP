/*
 * channelSearchManager.h
 */

#ifndef CHANNELSEARCHMANAGER_H
#define CHANNELSEARCHMANAGER_H

#include "remote.h"
#include "pvAccess.h"
#include "arrayFIFO.h"
#include "caConstants.h"
#include "blockingUDP.h"

#include <timeStamp.h>
#include <osiSock.h>
#include <lock.h>
#include <timer.h>

#include <iostream>
#include <float.h>
#include <math.h>

using namespace epics::pvData;

namespace epics { namespace pvAccess {

<<<<<<< HEAD
=======
typedef int32 pvAccessID;

enum QoS {
	/**
	 * Default behavior.
	 */
	DEFAULT = 0x00,
	/**
	 * Require reply (acknowledgment for reliable operation).
	 */
	REPLY_REQUIRED = 0x01,
	/**
	 * Best-effort option (no reply).
	 */
	BESY_EFFORT = 0x02,
	/**
	 * Process option.
	 */
	PROCESS = 0x04,
	/**
	* Initialize option.
	 */
	INIT = 0x08,
	/**
	 * Destroy option.
	 */
	DESTROY = 0x10,
	/**
	 * Share data option.
	 */
	SHARE = 0x20,
	/**
	 * Get.
	 */
	GET = 0x40,
	/**
	 * Get-put.
	 */
	GET_PUT =0x80
};


//TODO this will be deleted
class ChannelImpl;
class ChannelSearchManager;
class ClientContextImpl : public ClientContext
{
private:
	Timer* _timer;
    public:

    ClientContextImpl()
    {
    	_timer = new Timer("krneki",lowPriority);
    }

    virtual Version* getVersion() {
        return NULL;
    }

    virtual ChannelProvider* getProvider() {
        return NULL;
    }

    Timer* getTimer()
	{
    	return _timer;
	}

    virtual void initialize() {

    }

    virtual void printInfo() {

    }

    virtual void printInfo(epics::pvData::StringBuilder out) {

    }

    virtual void destroy()
    {

    }

    virtual void dispose()
    {

    }

    BlockingUDPTransport* getSearchTransport()
		{
    	return NULL;
		}

	/**
	 * Searches for a channel with given channel ID.
	 * @param channelID CID.
	 * @return channel with given CID, <code>0</code> if non-existent.
	 */
	ChannelImpl* getChannel(pvAccessID channelID)
	{
		return NULL;
	}

	 ~ClientContextImpl() { delete _timer;};
    private:


    void loadConfiguration() {

    }

    void internalInitialize() {


    }

    void initializeUDPTransport() {

    }

    void internalDestroy() {

    }

    void destroyAllChannels() {

    }

	/**
	 * Check channel name.
	 */
	void checkChannelName(String& name) {

	}

	/**
	 * Check context state and tries to establish necessary state.
	 */
	void checkState() {

	}



	/**
	 * Generate Client channel ID (CID).
	 * @return Client channel ID (CID).
	 */
	pvAccessID generateCID()
	{
		return 0;
	}

	/**
	 * Free generated channel ID (CID).
	 */
	void freeCID(int cid)
	{

	}


	/**
	 * Get, or create if necessary, transport of given server address.
	 * @param serverAddress	required transport address
	 * @param priority process priority.
	 * @return transport for given address
	 */
	Transport* getTransport(TransportClient* client, osiSockAddr* serverAddress, int16 minorRevision, int16 priority)
	{

		return NULL;
	}

		/**
	 * Internal create channel.
	 */
	// TODO no minor version with the addresses
	// TODO what if there is an channel with the same name, but on different host!
	Channel* createChannelInternal(String name, ChannelRequester* requester, short priority,
			InetAddrVector* addresses) {
		return NULL;
	}

	/**
	 * Destroy channel.
	 * @param channel
	 * @param force
	 * @throws CAException
	 * @throws IllegalStateException
	 */
	void destroyChannel(ChannelImpl* channel, bool force) {


	}

	/**
	 * Get channel search manager.
	 * @return channel search manager.
	 */
	ChannelSearchManager* getChannelSearchManager() {
		return NULL;
	}
};



>>>>>>> 948f706c
//TODO check the const of paramerers

/**
 * SearchInstance.
 */
class SearchInstance {
public:
	/**
	 * Destructor
	 */
	virtual ~SearchInstance() {};
	/**
	 * Return channel ID.
	 *
	 * @return channel ID.
	 */
	virtual pvAccessID getChannelID() = 0;
	/**
	 * Return channel name.
	 *
	 * @return channel channel name.
	 */
	virtual String getChannelName() = 0;
	/**
	 * Removes the owner of this search instance.
	 */
	virtual void unsetListOwnership() = 0;
	/**
	 * Adds this search instance into the provided list and sets it as the owner of this search instance.
	 *
	 * @param newOwner a list to which this search instance is added.
	 * @param ownerMutex mutex belonging to the newOwner list. The mutex will be locked beofe any modification
	 * to the list will be done.
	 * @param index index of the owner (which is search timer index).
	 *
	 * @throws BaseException if the ownerMutex is NULL.
	 */
	virtual void addAndSetListOwnership(ArrayFIFO<SearchInstance*>* newOwner, Mutex* ownerMutex, int32 index) = 0;
	/**
	 * Removes this search instance from the owner list and also removes the list as the owner of this
	 * search instance.
	 *
	 * @throws BaseException if the ownerMutex is NULL.
	 */
	virtual void removeAndUnsetListOwnership() = 0;
	/**
	 * Returns the index of the owner.
	 */
	virtual int32 getOwnerIndex() = 0;
	/**
	 * Generates request message.
	 */
	virtual bool generateSearchRequestMessage(ByteBuffer* requestMessage, TransportSendControl* control) = 0;

	/**
	 * Search response from server (channel found).
	 * @param minorRevision	server minor CA revision.
	 * @param serverAddress	server address.
	 */
	virtual void searchResponse(int8 minorRevision, osiSockAddr* serverAddress) = 0;
};

/**
 * BaseSearchInstance.
 */
class BaseSearchInstance : public SearchInstance
{
public:
	virtual ~BaseSearchInstance() {};
	virtual pvAccessID getChannelID() = 0;
	virtual string getChannelName() = 0;
	virtual void unsetListOwnership();
	virtual void addAndSetListOwnership(ArrayFIFO<SearchInstance*>* newOwner, Mutex* ownerMutex, int32 index);
	virtual void removeAndUnsetListOwnership();
	virtual int32 getOwnerIndex();
	/**
	 * Send search message.
	 * @return success status.
	 */
	virtual bool generateSearchRequestMessage(ByteBuffer* requestMessage, TransportSendControl* control);
private:
	Mutex _mutex;
	ArrayFIFO<SearchInstance*>* _owner;
	Mutex* _ownerMutex;
	int32 _ownerIndex;

	const static int DATA_COUNT_POSITION;
	const static int PAYLOAD_POSITION;
};

class ChannelSearchManager;
/**
 * SearchTimer.
 */
class SearchTimer: public TimerCallback
{
public:
    /**
	 * Constructor;
	 * @param timerIndex this timer instance index.
	 * @param allowBoost is boost allowed flag.
	 */
	SearchTimer(ChannelSearchManager* csmanager,int32 timerIndex, bool allowBoost, bool allowSlowdown);
	/**
	 * Destructor.
	 */
	virtual ~SearchTimer();
	/**
	 * Shutdown this instance.
	 */
	void shutdown();
	/**
	 * Install channel.
	 * @param channel channel to be registered.
	 */
	void installChannel(SearchInstance* channel);
	/**
	 * Move channels to other <code>SearchTimer</code>.
	 * @param destination where to move channels.
	 */
	void moveChannels(SearchTimer* destination);
	/**
	 * @see TimerCallback#timerStopped()
	 */
	void timerStopped();
	/**
	 * @see TimerCallback#callback()
	 */
	void callback();
	/**
	 * Search response received notification.
	 * @param responseSequenceNumber sequence number of search frame which contained search request.
	 * @param isSequenceNumberValid valid flag of <code>responseSequenceNumber</code>.
	 * @param responseTime time of search response.
	 */
	void searchResponse(int32 responseSequenceNumber, bool isSequenceNumberValid, int64 responseTime);
	/**
	 * Calculate search time period.
	 * @return search time period.
	 */
	const int64 period();
private:
	/**
	 * Instance of the channel search manager with which this search timer
	 * is associated.
	 */
	ChannelSearchManager* _chanSearchManager;
	/**
	 * Number of search attempts in one frame.
	 */
	volatile int32 _searchAttempts;
	/**
	 * Number of search responses in one frame.
	 */
	volatile int32 _searchRespones;
	/**
	 * Number of frames per search try.
	 */
	double _framesPerTry;
	/**
	 * Number of frames until congestion threshold is reached.
	 */
	double _framesPerTryCongestThresh;
    /**
     * Start sequence number (first frame number within a search try).
     */
    volatile int32 _startSequenceNumber;
    /**
     * End sequence number (last frame number within a search try).
     */
    volatile int32 _endSequenceNumber;
    /**
     * This timer index.
     */
    const int32 _timerIndex;
    /**
     * Flag indicating whether boost is allowed.
     */
    const bool _allowBoost;
    /**
     * Flag indicating whether slow-down is allowed (for last timer).
     */
    const bool _allowSlowdown;
    /**
	 * Ordered (as inserted) list of channels with search request pending.
	 */
    ArrayFIFO<SearchInstance*>* _requestPendingChannels;
	/**
	 * Ordered (as inserted) list of channels with search request pending.
	 */
    ArrayFIFO<SearchInstance*>* _responsePendingChannels;
	/**
	 * Timer node.
	 * (sync on requestPendingChannels)
	 */
	TimerNode* _timerNode;
	/**
	 * Cancel this instance.
	 */
	volatile bool _canceled;
    /**
     * Time of last response check.
     */
    int64 _timeAtResponseCheck;
    /**
     * Mutex for request pending channel list.
     */
    Mutex _requestPendingChannelsMutex;
    /**
     * General mutex.
     */
    Mutex _mutex;
	/**
	 * Max search tries per frame.
	 */
	static const int32 MAX_FRAMES_PER_TRY;
};

class MockTransportSendControl: public TransportSendControl
{
public:
	void endMessage() {}
	void flush(bool lastMessageCompleted) {}
	void setRecipient(const osiSockAddr& sendTo) {}
	void startMessage(int8 command, int32 ensureCapacity) {}
	void ensureBuffer(int32 size) {}
	void flushSerializeBuffer() {}
};


class ChannelSearchManager
{
public:
    /**
	 * Constructor.
	 * @param context
	 */
	ChannelSearchManager(Context* context);
    /**
	 * Constructor.
	 * @param context
	 */
	virtual ~ChannelSearchManager();
	/**
	 * Cancel.
	 */
	void cancel();
	/**
	 * Get number of registered channels.
	 * @return number of registered channels.
	 */
	int32 registeredChannelCount();
	/**
	 * Register channel.
	 * @param channel to register.
	 */
	void registerChannel(SearchInstance* channel);
	/**
	 * Unregister channel.
	 * @param channel to unregister.
	 */
	void unregisterChannel(SearchInstance* channel);
	/**
	 * Search response from server (channel found).
	 * @param cid	client channel ID.
	 * @param seqNo	search sequence number.
	 * @param minorRevision	server minor CA revision.
	 * @param serverAddress	server address.
	 */
	void searchResponse(int32 cid, int32 seqNo, int8 minorRevision, osiSockAddr* serverAddress);
	/**
	 * Beacon anomaly detected.
	 * Boost searching of all channels.
	 */
	void beaconAnomalyNotify();
private:
	/**
	 * Minimal RTT (ms).
	 */
	static const int64 MIN_RTT;
	/**
	 * Maximal RTT (ms).
	 */
	static const int64 MAX_RTT;
	/**
	 * Rate to be considered as OK.
	 */
	static const double SUCCESS_RATE;
	/**
	 * Context.
	 */
	Context* _context;
	/**
	 * Canceled flag.
	 */
	volatile bool _canceled;
	/**
	 * Round-trip time (RTT) mean.
	 */
	volatile double _rttmean;
	/**
	 * Search timers array.
	 * Each timer with a greater index has longer (doubled) search period.
	 */
	SearchTimer** _timers;
	/**
	 * Number of timers in timers array.
	 */
	int32 _numberOfTimers;
	/**
	 * Index of a timer to be used when beacon anomaly is detected.
	 */
	int32 _beaconAnomalyTimerIndex;
	/**
	 * Search (datagram) sequence number.
	 */
	volatile int32 _sequenceNumber;
	/**
	 * Max search period (in ms).
	 */
	static const int64 MAX_SEARCH_PERIOD;
	/**
	 * Max search period (in ms) - lower limit.
	 */
	static const int64 MAX_SEARCH_PERIOD_LOWER_LIMIT;
	/**
	 * Beacon anomaly search period (in ms).
	 */
	static const int64 BEACON_ANOMALY_SEARCH_PERIOD;
	/**
	 * Max number of timers.
	 */
	static const int32 MAX_TIMERS;
	/**
	 * Send byte buffer (frame)
	 */
	ByteBuffer* _sendBuffer;
    /**
     * Time of last frame send.
     */
    volatile int64 _timeAtLastSend;
    /**
     * Set of registered channels.
     */
    std::map<pvAccessID,SearchInstance*> _channels;
    /**
     * Iterator for the set of registered channels.
     */
    std::map<pvAccessID,SearchInstance*>::iterator _channelsIter;
    /**
     * General mutex.
     */
    Mutex _mutex;
    /**
     * Mock transport send control
     */
    MockTransportSendControl* _mockTransportSendControl;
    /**
     * SearchTimer is a friend.
     */
    friend class SearchTimer;
	/**
	 * Initialize send buffer.
	 */
    void initializeSendBuffer();
	/**
	 * Flush send buffer.
	 */
    void flushSendBuffer();
	/**
	 * Generate (put on send buffer) search request
	 * @param channel
	 * @param allowNewFrame flag indicating if new search request message is allowed to be put in new frame.
	 * @return <code>true</code> if new frame was sent.
	 */
    bool generateSearchRequestMessage(SearchInstance* channel, bool allowNewFrame);
    /**
     * Notify about search failure (response timeout).
     * @param channel channel whose search failed.
     * @param timerIndex index of timer which tries to search.
     */
    void searchResponseTimeout(SearchInstance* channel, int32 timerIndex);
	/**
	 * Boost searching of a channel.
	 * @param channel channel to boost searching.
	 * @param timerIndex to what timer-index to boost
	 */
	void boostSearching(SearchInstance* channel, int32 timerIndex);
	/**
	 * Update (recalculate) round-trip estimate.
	 * @param rtt new sample of round-trip value.
	 */
	void updateRTTE(long rtt);
	/**
	 * Get round-trip estimate (in ms).
	 * @return round-trip estimate (in ms).
	 */
	double getRTTE();
	/**
	 * Get search (UDP) frame sequence number.
	 * @return search (UDP) frame sequence number.
	 */
	int32 getSequenceNumber();
	/**
	 * Get time at last send (when sendBuffer was flushed).
	 * @return time at last send.
	 */
	int64 getTimeAtLastSend();
};

}}

#endif  /* CHANNELSEARCHMANAGER_H */<|MERGE_RESOLUTION|>--- conflicted
+++ resolved
@@ -24,219 +24,6 @@
 
 namespace epics { namespace pvAccess {
 
-<<<<<<< HEAD
-=======
-typedef int32 pvAccessID;
-
-enum QoS {
-	/**
-	 * Default behavior.
-	 */
-	DEFAULT = 0x00,
-	/**
-	 * Require reply (acknowledgment for reliable operation).
-	 */
-	REPLY_REQUIRED = 0x01,
-	/**
-	 * Best-effort option (no reply).
-	 */
-	BESY_EFFORT = 0x02,
-	/**
-	 * Process option.
-	 */
-	PROCESS = 0x04,
-	/**
-	* Initialize option.
-	 */
-	INIT = 0x08,
-	/**
-	 * Destroy option.
-	 */
-	DESTROY = 0x10,
-	/**
-	 * Share data option.
-	 */
-	SHARE = 0x20,
-	/**
-	 * Get.
-	 */
-	GET = 0x40,
-	/**
-	 * Get-put.
-	 */
-	GET_PUT =0x80
-};
-
-
-//TODO this will be deleted
-class ChannelImpl;
-class ChannelSearchManager;
-class ClientContextImpl : public ClientContext
-{
-private:
-	Timer* _timer;
-    public:
-
-    ClientContextImpl()
-    {
-    	_timer = new Timer("krneki",lowPriority);
-    }
-
-    virtual Version* getVersion() {
-        return NULL;
-    }
-
-    virtual ChannelProvider* getProvider() {
-        return NULL;
-    }
-
-    Timer* getTimer()
-	{
-    	return _timer;
-	}
-
-    virtual void initialize() {
-
-    }
-
-    virtual void printInfo() {
-
-    }
-
-    virtual void printInfo(epics::pvData::StringBuilder out) {
-
-    }
-
-    virtual void destroy()
-    {
-
-    }
-
-    virtual void dispose()
-    {
-
-    }
-
-    BlockingUDPTransport* getSearchTransport()
-		{
-    	return NULL;
-		}
-
-	/**
-	 * Searches for a channel with given channel ID.
-	 * @param channelID CID.
-	 * @return channel with given CID, <code>0</code> if non-existent.
-	 */
-	ChannelImpl* getChannel(pvAccessID channelID)
-	{
-		return NULL;
-	}
-
-	 ~ClientContextImpl() { delete _timer;};
-    private:
-
-
-    void loadConfiguration() {
-
-    }
-
-    void internalInitialize() {
-
-
-    }
-
-    void initializeUDPTransport() {
-
-    }
-
-    void internalDestroy() {
-
-    }
-
-    void destroyAllChannels() {
-
-    }
-
-	/**
-	 * Check channel name.
-	 */
-	void checkChannelName(String& name) {
-
-	}
-
-	/**
-	 * Check context state and tries to establish necessary state.
-	 */
-	void checkState() {
-
-	}
-
-
-
-	/**
-	 * Generate Client channel ID (CID).
-	 * @return Client channel ID (CID).
-	 */
-	pvAccessID generateCID()
-	{
-		return 0;
-	}
-
-	/**
-	 * Free generated channel ID (CID).
-	 */
-	void freeCID(int cid)
-	{
-
-	}
-
-
-	/**
-	 * Get, or create if necessary, transport of given server address.
-	 * @param serverAddress	required transport address
-	 * @param priority process priority.
-	 * @return transport for given address
-	 */
-	Transport* getTransport(TransportClient* client, osiSockAddr* serverAddress, int16 minorRevision, int16 priority)
-	{
-
-		return NULL;
-	}
-
-		/**
-	 * Internal create channel.
-	 */
-	// TODO no minor version with the addresses
-	// TODO what if there is an channel with the same name, but on different host!
-	Channel* createChannelInternal(String name, ChannelRequester* requester, short priority,
-			InetAddrVector* addresses) {
-		return NULL;
-	}
-
-	/**
-	 * Destroy channel.
-	 * @param channel
-	 * @param force
-	 * @throws CAException
-	 * @throws IllegalStateException
-	 */
-	void destroyChannel(ChannelImpl* channel, bool force) {
-
-
-	}
-
-	/**
-	 * Get channel search manager.
-	 * @return channel search manager.
-	 */
-	ChannelSearchManager* getChannelSearchManager() {
-		return NULL;
-	}
-};
-
-
-
->>>>>>> 948f706c
 //TODO check the const of paramerers
 
 /**
