--- conflicted
+++ resolved
@@ -1,7 +1,7 @@
 /* testRemoteClientImpl.cpp */
 /* Author:  Matej Sekoranja Date: 2011.1.1 */
 
-#include <transportRegistry.h>
+
 #include <pvAccess.h>
 #include <iostream>
 #include <sstream>
@@ -27,7 +27,7 @@
 		ChannelProcessRequester* m_channelProcessRequester;
 		PVStructure* m_pvStructure;
 		PVScalar* m_valueField;
-
+    
     private:
     ~ChannelImplProcess()
     {
@@ -46,29 +46,29 @@
             Status* noValueFieldStatus = getStatusCreate()->createStatus(STATUSTYPE_ERROR, "no 'value' field");
         	m_channelProcessRequester->channelProcessConnect(noValueFieldStatus, this);
         	delete noValueFieldStatus;
-
+        	
         	// NOTE client must destroy this instance...
         	// do not access any fields and return ASAP
         	return;
         }
-
+        
         if (field->getField()->getType() != scalar)
         {
             Status* notAScalarStatus = getStatusCreate()->createStatus(STATUSTYPE_ERROR, "'value' field not scalar type");
         	m_channelProcessRequester->channelProcessConnect(notAScalarStatus, this);
         	delete notAScalarStatus;
-
+        	
         	// NOTE client must destroy this instance….
         	// do not access any fields and return ASAP
         	return;
         }
-
+        
         m_valueField = static_cast<PVScalar*>(field);
-
-        // TODO pvRequest
+        	
+        // TODO pvRequest 
     	m_channelProcessRequester->channelProcessConnect(getStatusCreate()->getStatusOK(), this);
     }
-
+    
     virtual void process(bool lastRequest)
     {
         switch (m_valueField->getScalar()->getScalarType())
@@ -140,19 +140,19 @@
             default:
                 // noop
                 break;
-
-        }
+            
+        } 
     	m_channelProcessRequester->processDone(getStatusCreate()->getStatusOK());
-
+    	
     	if (lastRequest)
     	   destroy();
     }
-
+    
     virtual void destroy()
     {
         delete this;
     }
-
+    
 };
 
 
@@ -169,7 +169,7 @@
 		PVStructure* m_pvStructure;
 		BitSet* m_bitSet;
 		volatile bool m_first;
-
+    
     private:
     ~ChannelImplGet()
     {
@@ -183,10 +183,10 @@
     {
         PVDATA_REFCOUNT_MONITOR_CONSTRUCT(mockChannelGet);
 
-        // TODO pvRequest
+        // TODO pvRequest 
     	m_channelGetRequester->channelGetConnect(getStatusCreate()->getStatusOK(), this, m_pvStructure, m_bitSet);
     }
-
+    
     virtual void get(bool lastRequest)
     {
     	m_channelGetRequester->getDone(getStatusCreate()->getStatusOK());
@@ -195,17 +195,17 @@
     		m_first = false;
     		m_bitSet->set(0);  // TODO
     	}
-
+    	
     	if (lastRequest)
     	   destroy();
     }
-
+    
     virtual void destroy()
     {
         delete m_bitSet;
         delete this;
     }
-
+    
 };
 
 
@@ -224,7 +224,7 @@
 		PVStructure* m_pvStructure;
 		BitSet* m_bitSet;
 		volatile bool m_first;
-
+    
     private:
     ~ChannelImplPut()
     {
@@ -238,17 +238,17 @@
     {
         PVDATA_REFCOUNT_MONITOR_CONSTRUCT(mockChannelPut);
 
-        // TODO pvRequest
+        // TODO pvRequest 
     	m_channelPutRequester->channelPutConnect(getStatusCreate()->getStatusOK(), this, m_pvStructure, m_bitSet);
     }
-
+    
     virtual void put(bool lastRequest)
     {
     	m_channelPutRequester->putDone(getStatusCreate()->getStatusOK());
     	if (lastRequest)
     	   destroy();
     }
-
+    
     virtual void get()
     {
     	m_channelPutRequester->getDone(getStatusCreate()->getStatusOK());
@@ -259,7 +259,7 @@
         delete m_bitSet;
         delete this;
     }
-
+    
 };
 
 
@@ -280,7 +280,7 @@
 		volatile bool m_first;
 		Mutex* m_lock;
 		volatile int m_count;
-
+    
     private:
     ~MockMonitor()
     {
@@ -299,16 +299,16 @@
         PVDATA_REFCOUNT_MONITOR_CONSTRUCT(mockMonitor);
 
         m_changedBitSet->set(0);
-
-        // TODO pvRequest
+        
+        // TODO pvRequest 
     	m_monitorRequester->monitorConnect(getStatusCreate()->getStatusOK(), this, const_cast<Structure*>(m_pvStructure->getStructure()));
     }
-
+    
     virtual Status* start()
     {
         // fist monitor
         m_monitorRequester->monitorEvent(this);
-
+        
         // client needs to delete status, so passing shared OK instance is not right thing to do
         return getStatusCreate()->createStatus(STATUSTYPE_OK, "Monitor started.");
     }
@@ -339,24 +339,24 @@
         if (m_count)
             m_count--;
     }
-
+    
     virtual void destroy()
     {
         delete stop();
-
+        
         delete m_lock;
         delete m_overrunBitSet;
         delete m_changedBitSet;
         delete this;
     }
-
+    
     // ============ MonitorElement ============
-
+    
     virtual PVStructure* getPVStructure()
     {
         return m_pvStructure;
     }
-
+    
     virtual BitSet* getChangedBitSet()
     {
         return m_changedBitSet;
@@ -366,12 +366,10 @@
     {
         return m_overrunBitSet;
     }
-
-
+    
+    
 };
 
-
-class TransportRegistry;
 class ChannelSearchManager;
 class BlockingTCPConnector;
 class NamedLockPattern;
@@ -442,7 +440,6 @@
     	 * Channel name.
     	 */
         String m_name;
-<<<<<<< HEAD
     
     	/**
     	 * Channel requester.
@@ -496,20 +493,15 @@
 
         
         // TODO mock
-=======
-        String m_remoteAddress;
-
->>>>>>> 328472f9
         PVStructure* m_pvStructure;
-
+        
     private:
     ~ChannelImpl() 
     {
         PVDATA_REFCOUNT_MONITOR_DESTRUCT(channel);
     }
-
+    
     public:
-<<<<<<< HEAD
     
 	/**
 	 * Constructor.
@@ -518,9 +510,6 @@
 	 * @param listener
 	 * @throws CAException
 	 */
-=======
-
->>>>>>> 328472f9
     ChannelImpl(
             ClientContextImpl* context,
             pvAccessID channelID,
@@ -538,7 +527,6 @@
         m_allowCreation(true),
         m_serverChannelID(0xFFFFFFFF)
     {
-<<<<<<< HEAD
         PVDATA_REFCOUNT_MONITOR_CONSTRUCT(channel);
      
      /*
@@ -551,11 +539,6 @@
         //
         // mock
         //     
-=======
-        PVDATA_REFCOUNT_MONITOR_CONSTRUCT(mockChannel);
-
-
->>>>>>> 328472f9
         ScalarType stype = pvDouble;
         String allProperties("alarm,timeStamp,display,control,valueAlarm");
 
@@ -564,14 +547,14 @@
         PVDouble *pvField = m_pvStructure->getDoubleField(String("value"));
         pvField->put(1.123);
 
-
+        
         // already connected, report state
         m_requester->channelStateChange(this, CONNECTED);
         
         
         
     }
-
+    
     virtual void destroy()
     {
         if (m_addresses) delete m_addresses;
@@ -583,13 +566,13 @@
     {
         return getChannelName();
     };
-
-    virtual void message(String message,MessageType messageType)
-    {
-        std::cout << "[" << getRequesterName() << "] message(" << message << ", " << messageTypeName[messageType] << ")" << std::endl;
-    }
-
-    virtual ChannelProvider* getProvider()
+    
+    virtual void message(String message,MessageType messageType) 
+    {
+        std::cout << "[" << getRequesterName() << "] message(" << message << ", " << messageTypeName[messageType] << ")" << std::endl; 
+    }
+
+    virtual ChannelProvider* getProvider() 
     {
         return m_context->getProvider();
     }
@@ -657,7 +640,7 @@
         // TODO
         return 0;
     }
-
+    
     virtual ChannelRPC* createChannelRPC(ChannelRPCRequester *channelRPCRequester,
             epics::pvData::PVStructure *pvRequest)
     {
@@ -679,7 +662,6 @@
         // TODO
         return 0;
     }
-<<<<<<< HEAD
     
     virtual void printInfo() {
         String info;
@@ -700,52 +682,10 @@
 			//out->append("\nRIGHTS   : "); out->append(getAccessRights());
 		}
 		out->append("\n");
-=======
+    }
 };
-
-class ChannelProviderImpl;
-
-class ChannelImplFind : public ChannelFind
-{
-    public:
-    ChannelImplFind(ChannelProvider* provider) : m_provider(provider)
-    {
-    }
-
-    virtual void destroy()
-    {
-        // one instance for all, do not delete at all
-    }
-
-    virtual ChannelProvider* getChannelProvider()
-    {
-        return m_provider;
-    };
-
-    virtual void cancelChannelFind()
-    {
-        throw std::runtime_error("not supported");
-    }
-
-    private:
-
-    // only to be destroyed by it
-    friend class ChannelProviderImpl;
-    virtual ~ChannelImplFind() {}
-
-    ChannelProvider* m_provider;
-};
-
-class ChannelProviderImpl : public ChannelProvider {
-    public:
-
-    ChannelProviderImpl() : m_mockChannelFind(new ChannelImplFind(this)) {
->>>>>>> 328472f9
-    }
-};
-    
-
-<<<<<<< HEAD
+    
+
     class ChannelProviderImpl;
     
     class ChannelImplFind : public ChannelFind
@@ -756,46 +696,9 @@
         }
     
         virtual void destroy()
-=======
-    virtual epics::pvData::String getProviderName()
-    {
-        return "ChannelProviderImpl";
-    }
-
-    virtual void destroy()
-    {
-        delete m_mockChannelFind;
-        delete this;
-    }
-
-    virtual ChannelFind* channelFind(
-        epics::pvData::String channelName,
-        ChannelFindRequester *channelFindRequester)
-    {
-        channelFindRequester->channelFindResult(getStatusCreate()->getStatusOK(), m_mockChannelFind, true);
-        return m_mockChannelFind;
-    }
-
-    virtual Channel* createChannel(
-        epics::pvData::String channelName,
-        ChannelRequester *channelRequester,
-        short priority)
-    {
-        return createChannel(channelName, channelRequester, priority, "local");
-    }
-
-    virtual Channel* createChannel(
-        epics::pvData::String channelName,
-        ChannelRequester *channelRequester,
-        short priority,
-        epics::pvData::String address)
-    {
-        if (address == "local")
->>>>>>> 328472f9
         {
             // one instance for all, do not delete at all
         }
-<<<<<<< HEAD
        
         virtual ChannelProvider* getChannelProvider()
         {
@@ -876,34 +779,10 @@
         /* TODO static*/ String emptyString;
         ClientContextImpl* m_context;
     };
-=======
-        else
-        {
-            Status* errorStatus = getStatusCreate()->createStatus(STATUSTYPE_ERROR, "only local supported", 0);
-            channelRequester->channelCreated(errorStatus, 0);
-            delete errorStatus; // TODO guard from CB
-            return 0;
-        }
-    }
-
-    private:
-    ~ChannelProviderImpl() {};
-
-    ChannelImplFind* m_mockChannelFind;
-
-};
-
-
-class ChannelSearchManager;
-class BlockingTCPConnector;
-class NamedLockPattern;
-class ResponseRequest;
-class BeaconHandlerImpl;
->>>>>>> 328472f9
 
     public:
-
-    ClientContextImpl() :
+    
+    ClientContextImpl() : 
     	m_addressList(""), m_autoAddressList(true), m_connectionTimeout(30.0f), m_beaconPeriod(15.0f),
     	m_broadcastPort(CA_BROADCAST_PORT), m_receiveBufferSize(MAX_TCP_RECV), m_timer(0),
     	m_broadcastTransport(0), m_searchTransport(0), m_connector(0), m_transportRegistry(0),
@@ -914,7 +793,7 @@
     {
         loadConfiguration();
     }
-
+    
     virtual Version* getVersion() {
         return m_version;
     }
@@ -923,7 +802,7 @@
         Lock lock(&m_contextMutex);
         return m_provider;
     }
-
+    
     virtual void initialize() {
         Lock lock(&m_contextMutex);
         
@@ -936,13 +815,13 @@
 
 		m_contextState = CONTEXT_INITIALIZED;
     }
-
+        
     virtual void printInfo() {
         String info;
         printInfo(&info);
         std::cout << info.c_str() << std::endl;
     }
-
+    
     virtual void printInfo(epics::pvData::StringBuilder out) {
         Lock lock(&m_contextMutex);
         std::ostringstream ostr;
@@ -973,7 +852,7 @@
 		}
 		out->append("\n");
     }
-
+    
     virtual void destroy()
     {
        m_contextMutex.lock();
@@ -989,12 +868,12 @@
 
 		internalDestroy();
     }
-
+    
     virtual void dispose()
     {
         destroy();
-    }
-
+    }    
+           
     private:
     ~ClientContextImpl() {};
     
@@ -1169,9 +1048,9 @@
 	 * Each address must be of the form: ip.number:port or host.name:port
 	 */
 	String m_addressList;
-
-	/**
-	 * Define whether or not the network interfaces should be discovered at runtime.
+	
+	/**
+	 * Define whether or not the network interfaces should be discovered at runtime. 
 	 */
 	bool m_autoAddressList;
 
@@ -1182,22 +1061,22 @@
 	 * the server is no longer present on the network and disconnect.
 	 */
 	float m_connectionTimeout;
-
+	
 	/**
 	 * Period in second between two beacon signals.
 	 */
 	float m_beaconPeriod;
-
+	
 	/**
 	 * Broadcast (beacon, search) port number to listen to.
 	 */
 	int m_broadcastPort;
-
+	
 	/**
 	 * Receive buffer size (max size of payload).
 	 */
 	int m_receiveBufferSize;
-
+	
 	/**
 	 * Timer.
 	 */
@@ -1207,7 +1086,7 @@
 	 * Broadcast transport needed to listen for broadcasts.
 	 */
 	BlockingUDPTransport* m_broadcastTransport;
-
+	
 	/**
 	 * UDP transport needed for channel searches.
 	 */
@@ -1220,7 +1099,7 @@
 
 	/**
 	 * CA transport (virtual circuit) registry.
-	 * This registry contains all active transports - connections to CA servers.
+	 * This registry contains all active transports - connections to CA servers. 
 	 */
 	TransportRegistry* m_transportRegistry;
 
@@ -1247,7 +1126,7 @@
     Mutex m_cidMapMutex;
 
 	/**
-	 * Last CID cache.
+	 * Last CID cache. 
 	 */
 	pvAccessID m_lastCID;
 
@@ -1259,7 +1138,7 @@
 	IOIDResponseRequestMap m_pendingResponseRequests;
 
 	/**
-	 * Last IOID cache.
+	 * Last IOID cache. 
 	 */
 	pvAccessID m_lastIOID;
 
@@ -1275,7 +1154,7 @@
 	 // TODO consider std::unordered_map
 	typedef std::map<osiSockAddr, BeaconHandlerImpl*> AddressBeaconHandlerMap;
 	AddressBeaconHandlerMap m_beaconHandlers;
-
+	
 	/**
 	 * Version.
 	 */
@@ -1305,7 +1184,7 @@
     virtual void channelFindResult(epics::pvData::Status *status,ChannelFind *channelFind,bool wasFound)
     {
         std::cout << "[ChannelFindRequesterImpl] channelFindResult("
-                  << status->toString() << ", ..., " << wasFound << ")" << std::endl;
+                  << status->toString() << ", ..., " << wasFound << ")" << std::endl; 
     }
 };
 
@@ -1315,10 +1194,10 @@
     {
         return "ChannelRequesterImpl";
     };
-
-    virtual void message(String message,MessageType messageType)
-    {
-        std::cout << "[" << getRequesterName() << "] message(" << message << ", " << messageTypeName[messageType] << ")" << std::endl;
+    
+    virtual void message(String message,MessageType messageType) 
+    {
+        std::cout << "[" << getRequesterName() << "] message(" << message << ", " << messageTypeName[messageType] << ")" << std::endl; 
     }
 
     virtual void channelCreated(epics::pvData::Status* status, Channel *channel)
@@ -1326,7 +1205,7 @@
         std::cout << "channelCreated(" << status->toString() << ", "
                   << (channel ? channel->getChannelName() : "(null)") << ")" << std::endl;
     }
-
+    
     virtual void channelStateChange(Channel *c, ConnectionState connectionState)
     {
         std::cout << "channelStateChange(" << c->getChannelName() << ", " << ConnectionStateNames[connectionState] << ")" << std::endl;
@@ -1339,10 +1218,10 @@
     {
         return "GetFieldRequesterImpl";
     };
-
-    virtual void message(String message,MessageType messageType)
-    {
-        std::cout << "[" << getRequesterName() << "] message(" << message << ", " << messageTypeName[messageType] << ")" << std::endl;
+    
+    virtual void message(String message,MessageType messageType) 
+    {
+        std::cout << "[" << getRequesterName() << "] message(" << message << ", " << messageTypeName[messageType] << ")" << std::endl; 
     }
 
     virtual void getDone(epics::pvData::Status *status,epics::pvData::FieldConstPtr field)
@@ -1365,22 +1244,22 @@
     ChannelGet *m_channelGet;
     epics::pvData::PVStructure *m_pvStructure;
     epics::pvData::BitSet *m_bitSet;
-
+                
     virtual String getRequesterName()
     {
         return "ChannelGetRequesterImpl";
     };
-
-    virtual void message(String message,MessageType messageType)
-    {
-        std::cout << "[" << getRequesterName() << "] message(" << message << ", " << messageTypeName[messageType] << ")" << std::endl;
+    
+    virtual void message(String message,MessageType messageType) 
+    {
+        std::cout << "[" << getRequesterName() << "] message(" << message << ", " << messageTypeName[messageType] << ")" << std::endl; 
     }
 
     virtual void channelGetConnect(epics::pvData::Status *status,ChannelGet *channelGet,
             epics::pvData::PVStructure *pvStructure,epics::pvData::BitSet *bitSet)
     {
         std::cout << "channelGetConnect(" << status->toString() << ")" << std::endl;
-
+        
         // TODO sync
         m_channelGet = channelGet;
         m_pvStructure = pvStructure;
@@ -1402,22 +1281,22 @@
     ChannelPut *m_channelPut;
     epics::pvData::PVStructure *m_pvStructure;
     epics::pvData::BitSet *m_bitSet;
-
+                
     virtual String getRequesterName()
     {
         return "ChannelPutRequesterImpl";
     };
-
-    virtual void message(String message,MessageType messageType)
-    {
-        std::cout << "[" << getRequesterName() << "] message(" << message << ", " << messageTypeName[messageType] << ")" << std::endl;
+    
+    virtual void message(String message,MessageType messageType) 
+    {
+        std::cout << "[" << getRequesterName() << "] message(" << message << ", " << messageTypeName[messageType] << ")" << std::endl; 
     }
 
     virtual void channelPutConnect(epics::pvData::Status *status,ChannelPut *channelPut,
             epics::pvData::PVStructure *pvStructure,epics::pvData::BitSet *bitSet)
     {
         std::cout << "channelPutConnect(" << status->toString() << ")" << std::endl;
-
+        
         // TODO sync
         m_channelPut = channelPut;
         m_pvStructure = pvStructure;
@@ -1443,20 +1322,20 @@
     }
 
 };
-
-
+ 
+ 
 class MonitorRequesterImpl : public MonitorRequester
 {
     virtual String getRequesterName()
     {
         return "MonitorRequesterImpl";
     };
-
-    virtual void message(String message,MessageType messageType)
-    {
-        std::cout << "[" << getRequesterName() << "] message(" << message << ", " << messageTypeName[messageType] << ")" << std::endl;
-    }
-
+    
+    virtual void message(String message,MessageType messageType) 
+    {
+        std::cout << "[" << getRequesterName() << "] message(" << message << ", " << messageTypeName[messageType] << ")" << std::endl; 
+    }
+    
     virtual void monitorConnect(Status* status, Monitor* monitor, Structure* structure)
     {
         std::cout << "monitorConnect(" << status->toString() << ")" << std::endl;
@@ -1467,13 +1346,13 @@
             std::cout << str << std::endl;
         }
     }
-
+    
     virtual void monitorEvent(Monitor* monitor)
     {
         std::cout << "monitorEvent" << std::endl;
 
         MonitorElement* element = monitor->poll();
-
+        
         String str("changed/overrun ");
         element->getChangedBitSet()->toString(&str);
         str += '/';
@@ -1481,35 +1360,35 @@
         str += '\n';
         element->getPVStructure()->toString(&str);
         std::cout << str << std::endl;
-
+        
         monitor->release(element);
     }
-
+    
     virtual void unlisten(Monitor* monitor)
     {
         std::cout << "unlisten" << std::endl;
     }
-};
+}; 
 
 
 class ChannelProcessRequesterImpl : public ChannelProcessRequester
 {
     ChannelProcess *m_channelProcess;
-
+                
     virtual String getRequesterName()
     {
         return "ProcessRequesterImpl";
     };
-
-    virtual void message(String message,MessageType messageType)
-    {
-        std::cout << "[" << getRequesterName() << "] message(" << message << ", " << messageTypeName[messageType] << ")" << std::endl;
+    
+    virtual void message(String message,MessageType messageType) 
+    {
+        std::cout << "[" << getRequesterName() << "] message(" << message << ", " << messageTypeName[messageType] << ")" << std::endl; 
     }
 
     virtual void channelProcessConnect(epics::pvData::Status *status,ChannelProcess *channelProcess)
     {
         std::cout << "channelProcessConnect(" << status->toString() << ")" << std::endl;
-
+        
         // TODO sync
         m_channelProcess = channelProcess;
     }
@@ -1525,36 +1404,30 @@
 {
     ClientContextImpl* context = new ClientContextImpl();
     context->printInfo();
-
-
+    
+    
     ChannelFindRequesterImpl findRequester;
     context->getProvider()->channelFind("something", &findRequester);
-
+    
     ChannelRequesterImpl channelRequester;
-<<<<<<< HEAD
-=======
-    //Channel* noChannel
-    context->getProvider()->createChannel("test", &channelRequester, ChannelProvider::PRIORITY_DEFAULT, "over the rainbow");
-
->>>>>>> 328472f9
     Channel* channel = context->getProvider()->createChannel("test", &channelRequester);
     channel->printInfo();
     /*
     GetFieldRequesterImpl getFieldRequesterImpl;
     channel->getField(&getFieldRequesterImpl, "timeStamp.secondsPastEpoch");
-
+    
     ChannelGetRequesterImpl channelGetRequesterImpl;
     ChannelGet* channelGet = channel->createChannelGet(&channelGetRequesterImpl, 0);
     channelGet->get(false);
     channelGet->destroy();
-
+    
     ChannelPutRequesterImpl channelPutRequesterImpl;
     ChannelPut* channelPut = channel->createChannelPut(&channelPutRequesterImpl, 0);
     channelPut->get();
     channelPut->put(false);
     channelPut->destroy();
-
-
+    
+    
     MonitorRequesterImpl monitorRequesterImpl;
     Monitor* monitor = channel->createMonitor(&monitorRequesterImpl, 0);
 
@@ -1567,19 +1440,19 @@
     ChannelProcess* channelProcess = channel->createChannelProcess(&channelProcessRequester, 0);
     channelProcess->process(false);
     channelProcess->destroy();
-
+    
 
     status = monitor->stop();
     std::cout << "monitor->stop() = " << status->toString() << std::endl;
     delete status;
-
-
+    
+    
     monitor->destroy();
     */
     channel->destroy();
-
+    
     context->destroy();
-
+    
     std::cout << "-----------------------------------------------------------------------" << std::endl;
     getShowConstructDestruct()->constuctDestructTotals(stdout);
     return(0);
