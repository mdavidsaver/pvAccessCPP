/**
 * Copyright - See the COPYRIGHT that is included with this distribution.
 * pvAccessCPP is distributed subject to a Software License Agreement found
 * in file LICENSE that is included with this distribution.
 */


#include <epicsVersion.h>

#include <pv/standardField.h>
#include <pv/logger.h>
#include <pv/pvAccess.h>
#include "channelConnectThread.h"
#include "monitorEventThread.h"
#include "getDoneThread.h"
#include "putDoneThread.h"

#define epicsExportSharedSymbols
#include "caChannel.h"

using namespace epics::pvData;
using std::string;
using std::cout;
using std::cerr;
using std::endl;

namespace epics {
namespace pvAccess {
namespace ca {

#define EXCEPTION_GUARD(code) try { code; } \
        catch (std::exception &e) { LOG(logLevelError, "Unhandled exception caught from client code at %s:%d: %s", __FILE__, __LINE__, e.what()); } \
                catch (...) { LOG(logLevelError, "Unhandled exception caught from client code at %s:%d.", __FILE__, __LINE__); }


CAChannel::shared_pointer CAChannel::create(CAChannelProvider::shared_pointer const & channelProvider,
        std::string const & channelName,
        short priority,
        ChannelRequester::shared_pointer const & channelRequester)
{
    if(DEBUG_LEVEL>0) {
          cout<< "CAChannel::create " << channelName << endl;
    }
    CAChannelPtr caChannel(
        new CAChannel(channelName, channelProvider, channelRequester));
    caChannel->activate(priority);
    return caChannel;
}

static void ca_connection_handler(struct connection_handler_args args)
{
    CAChannel *channel = static_cast<CAChannel*>(ca_puser(args.chid));

    if (args.op == CA_OP_CONN_UP) {
        channel->connected();
    } else if (args.op == CA_OP_CONN_DOWN) {
        channel->disconnected();
    }
}

void CAChannel::connected()
{
    if(DEBUG_LEVEL>0) {
          cout<< "CAChannel::connected " << channelName << endl;
    }
    bool callChannelCreated = false;
    {
         Lock lock(requestsMutex);
         if(!channelCreated) {
              channelCreated = true;
              callChannelCreated = true;
         }
    }
<<<<<<< HEAD
    if(callChannelCreated) {
       CAChannelProviderPtr provider(channelProvider.lock());
       if(provider) provider->addChannel(shared_from_this());
       ChannelRequester::shared_pointer req(channelRequester.lock());
       if(req) EXCEPTION_GUARD(req->channelCreated(Status::Ok, shared_from_this()));
=======
    if(callChannelConnected) {
       channelConnectThread->channelConnected(notifyChannelRequester);
       return;
    }
    ChannelRequester::shared_pointer req(channelRequester.lock());
    if(req) {
        EXCEPTION_GUARD(req->channelStateChange(
             shared_from_this(), Channel::CONNECTED));
    }
}

void CAChannel::notifyClient()
{
    if(DEBUG_LEVEL>0) {
          cout<< "CAChannel::notifyClient " << channelName << endl;
    }
    CAChannelProviderPtr provider(channelProvider.lock());
    if(!provider) return;
    provider->addChannel(shared_from_this());
    while(!getFieldQueue.empty()) {
        getFieldQueue.front()->activate();
        getFieldQueue.pop();
>>>>>>> 8e409071
    }
    while(!getFieldQueue.empty()) {
        getFieldQueue.front()->activate();
        getFieldQueue.pop();
    }
    while(!putQueue.empty()) {
        putQueue.front()->activate();
        putQueue.pop();
    }
    while(!getQueue.empty()) {
        getQueue.front()->activate();
        getQueue.pop();
    }
    while(!monitorQueue.empty()) {
        CAChannelMonitorPtr monitor(monitorQueue.front());
        monitor->activate();
        addMonitor(monitor);
        monitorQueue.pop();
    }
    ChannelRequester::shared_pointer req(channelRequester.lock());
    if(!req) return;
    EXCEPTION_GUARD(req->channelCreated(Status::Ok, shared_from_this()));
    EXCEPTION_GUARD(req->channelStateChange(shared_from_this(), Channel::CONNECTED));
}

void CAChannel::disconnected()
{
    if(DEBUG_LEVEL>0) {
          cout<< "CAChannel::disconnected " << channelName << endl;
    }

    ChannelRequester::shared_pointer req(channelRequester.lock());
    if(req) {
        EXCEPTION_GUARD(req->channelStateChange(
             shared_from_this(), Channel::DISCONNECTED));
    }
}

CAChannel::CAChannel(std::string const & channelName,
                     CAChannelProvider::shared_pointer const & channelProvider,
                     ChannelRequester::shared_pointer const & channelRequester) :
    channelName(channelName),
    channelProvider(channelProvider),
    channelRequester(channelRequester),
    channelID(0),
    channelCreated(false),
    channelConnectThread(ChannelConnectThread::get())
{
    if(DEBUG_LEVEL>0) {
          cout<< "CAChannel::CAChannel " << channelName << endl;
    }
}

void CAChannel::activate(short priority)
{
    ChannelRequester::shared_pointer req(channelRequester.lock());
    if(!req) return;
    if(DEBUG_LEVEL>0) {
          cout<< "CAChannel::activate " << channelName << endl;
    }
    notifyChannelRequester = NotifyChannelRequesterPtr(new NotifyChannelRequester());
    notifyChannelRequester->setChannel(shared_from_this());
    attachContext();
    int result = ca_create_channel(channelName.c_str(),
         ca_connection_handler,
         this,
         priority, // TODO mapping
         &channelID);
    if (result != ECA_NORMAL)
    {
        Status errorStatus(Status::STATUSTYPE_ERROR, string(ca_message(result)));
        EXCEPTION_GUARD(req->channelCreated(errorStatus, shared_from_this()));
    }
}

CAChannel::~CAChannel()
{
    if(DEBUG_LEVEL>0) {
        cout << "CAChannel::~CAChannel() " << channelName 
             << " channelCreated " << (channelCreated ? "true" : "false")
             << endl;
    }
    {
        Lock lock(requestsMutex);
        if(!channelCreated) return;
    }
    disconnectChannel();
}

void CAChannel::disconnectChannel()
{
    if(DEBUG_LEVEL>0) {
        cout << "CAChannel::disconnectChannel() "
             << channelName 
             << " channelCreated " << (channelCreated ? "true" : "false")
             << endl;
    }
    {
        Lock lock(requestsMutex);
        if(!channelCreated) return;
        channelCreated = false;
    }
    std::vector<CAChannelMonitorWPtr>::iterator it;
    for(it = monitorlist.begin(); it!=monitorlist.end(); ++it)
    {
         CAChannelMonitorPtr mon = (*it).lock();
         if(!mon) continue;
         mon->stop();
    }
    monitorlist.resize(0);
    /* Clear CA Channel */
    CAChannelProviderPtr provider(channelProvider.lock());
    if(provider) {
        std::tr1::static_pointer_cast<CAChannelProvider>(provider)->attachContext();
    }
    int result = ca_clear_channel(channelID);
    if (result == ECA_NORMAL) return;
    string mess("CAChannel::disconnectChannel() ");
    mess += ca_message(result);
    cerr << mess << endl;
}

chid CAChannel::getChannelID()
{
    return channelID;
}

std::tr1::shared_ptr<ChannelProvider> CAChannel::getProvider()
{
    return channelProvider.lock();
}


std::string CAChannel::getRemoteAddress()
{
    return std::string(ca_host_name(channelID));
}


static Channel::ConnectionState cs2CS[] =
{
    Channel::NEVER_CONNECTED,    // cs_never_conn
    Channel::DISCONNECTED,       // cs_prev_conn
    Channel::CONNECTED,          // cs_conn
    Channel::DESTROYED           // cs_closed
};

Channel::ConnectionState CAChannel::getConnectionState()
{
    return cs2CS[ca_state(channelID)];
}


std::string CAChannel::getChannelName()
{
    return channelName;
}


std::tr1::shared_ptr<ChannelRequester> CAChannel::getChannelRequester()
{
    return channelRequester.lock();
}

void CAChannel::getField(GetFieldRequester::shared_pointer const & requester,
                         std::string const & subField)
{
    if(DEBUG_LEVEL>0) {
        cout << "CAChannel::getField " << channelName << endl;
    }
    CAChannelGetFieldPtr getField(
         new CAChannelGetField(shared_from_this(),requester,subField));
    {
         Lock lock(requestsMutex);
         if(getConnectionState()!=Channel::CONNECTED) {
             getFieldQueue.push(getField);
             return;
         }
     }
     getField->callRequester(shared_from_this());
}


AccessRights CAChannel::getAccessRights(PVField::shared_pointer const & /*pvField*/)
{
    if (ca_write_access(channelID))
        return readWrite;
    else if (ca_read_access(channelID))
        return read;
    else
        return none;
}


ChannelGet::shared_pointer CAChannel::createChannelGet(
    ChannelGetRequester::shared_pointer const & channelGetRequester,
    PVStructure::shared_pointer const & pvRequest)
{
    if(DEBUG_LEVEL>0) {
        cout << "CAChannel::createChannelGet " << channelName << endl;
    }
    CAChannelGetPtr channelGet = 
        CAChannelGet::create(shared_from_this(), channelGetRequester, pvRequest);
    {
         Lock lock(requestsMutex);
         if(getConnectionState()!=Channel::CONNECTED) {
              getQueue.push(channelGet);
              return channelGet;
         }
    }
    channelGet->activate();
    return channelGet;
}


ChannelPut::shared_pointer CAChannel::createChannelPut(
    ChannelPutRequester::shared_pointer const & channelPutRequester,
    PVStructure::shared_pointer const & pvRequest)
{
    if(DEBUG_LEVEL>0) {
        cout << "CAChannel::createChannelPut " << channelName << endl;
    }
    CAChannelPutPtr channelPut = 
        CAChannelPut::create(shared_from_this(), channelPutRequester, pvRequest);
    {
         Lock lock(requestsMutex);
         if(getConnectionState()!=Channel::CONNECTED) {
              putQueue.push(channelPut);
              return channelPut;
         }
    }
    channelPut->activate();
    return channelPut;
}


Monitor::shared_pointer CAChannel::createMonitor(
    MonitorRequester::shared_pointer const & monitorRequester,
    PVStructure::shared_pointer const & pvRequest)
{
    if(DEBUG_LEVEL>0) {
        cout << "CAChannel::createMonitor " << channelName << endl;
    }
    CAChannelMonitorPtr channelMonitor = 
        CAChannelMonitor::create(shared_from_this(), monitorRequester, pvRequest);
    {
         Lock lock(requestsMutex);
         if(getConnectionState()!=Channel::CONNECTED) {
              monitorQueue.push(channelMonitor);
              return channelMonitor;
         }
    }
    channelMonitor->activate();
    addMonitor(channelMonitor);
    return channelMonitor;
}

void CAChannel::addMonitor(CAChannelMonitorPtr const & monitor)
{
    std::vector<CAChannelMonitorWPtr>::iterator it;
    for(it = monitorlist.begin(); it!=monitorlist.end(); ++it)
    {
         CAChannelMonitorWPtr mon = *it;
         if(mon.lock()) continue;
         mon = monitor;
         return;
    }
    monitorlist.push_back(monitor);
}

void CAChannel::printInfo(std::ostream& out)
{
    out << "CHANNEL  : " << getChannelName() << std::endl;

    ConnectionState state = getConnectionState();
    out << "STATE    : " << ConnectionStateNames[state] << std::endl;
    if (state == CONNECTED)
    {
        out << "ADDRESS  : " << getRemoteAddress() << std::endl;
        //out << "RIGHTS   : " << getAccessRights() << std::endl;
    }
}


CAChannelGetField::CAChannelGetField(
    CAChannelPtr const &channel,
    GetFieldRequester::shared_pointer const & requester,std::string const & subField)
  : channel(channel),
    getFieldRequester(requester),
    subField(subField)
{
    if(DEBUG_LEVEL>0) {
        cout << "CAChannelGetField::CAChannelGetField()\n";
    }
}

void CAChannelGetField::activate()
{
    CAChannelPtr chan(channel.lock());
    if(chan) callRequester(chan);
}

CAChannelGetField::~CAChannelGetField()
{
    if(DEBUG_LEVEL>0) {
        cout << "CAChannelGetField::~CAChannelGetField()\n";
    }
}

void CAChannelGetField::callRequester(CAChannelPtr const & caChannel)
{
    if(DEBUG_LEVEL>0) {
        cout << "CAChannelGetField::callRequester\n";
    }
    GetFieldRequester::shared_pointer requester(getFieldRequester.lock());
    if(!requester) return;
    PVStructurePtr pvRequest(createRequest(""));
    DbdToPvPtr dbdToPv = DbdToPv::create(caChannel,pvRequest,getIO);
    PVStructurePtr pvStructure = dbdToPv->createPVStructure();
    Structure::const_shared_pointer structure(pvStructure->getStructure());
    Field::const_shared_pointer field =
        subField.empty() ?
        std::tr1::static_pointer_cast<const Field>(structure) :
        structure->getField(subField);

    if (field)
    {
        EXCEPTION_GUARD(requester->getDone(Status::Ok, field));
    }
    else
    {
        Status errorStatus(Status::STATUSTYPE_ERROR, "field '" + subField + "' not found");
        EXCEPTION_GUARD(requester->getDone(errorStatus, FieldConstPtr()));
    }
}

/* ---------------------------------------------------------- */

void CAChannel::attachContext()
{
    CAChannelProviderPtr provider(channelProvider.lock());
    if(provider) {
        std::tr1::static_pointer_cast<CAChannelProvider>(provider)->attachContext();
        return;
    }
    string mess("CAChannel::attachContext provider does not exist ");
    mess += getChannelName();
    throw  std::runtime_error(mess);
}

CAChannelGetPtr CAChannelGet::create(
    CAChannel::shared_pointer const & channel,
    ChannelGetRequester::shared_pointer const & channelGetRequester,
    PVStructure::shared_pointer const & pvRequest)
{
    if(DEBUG_LEVEL>0) {
        cout << "CAChannelGet::create " << channel->getChannelName() << endl;
    }
    return CAChannelGetPtr(new CAChannelGet(channel, channelGetRequester, pvRequest));
}

CAChannelGet::CAChannelGet(CAChannel::shared_pointer const & channel,
    ChannelGetRequester::shared_pointer const & channelGetRequester,
    PVStructure::shared_pointer const & pvRequest)
  :
    channel(channel),
    channelGetRequester(channelGetRequester),
    pvRequest(pvRequest),
    getStatus(Status::Ok),
    getDoneThread(GetDoneThread::get())
{}

CAChannelGet::~CAChannelGet()
{
    if(DEBUG_LEVEL>0) {
        std::cout << "CAChannelGet::~CAChannelGet() " <<  channel->getChannelName() << endl;
    }
}

void CAChannelGet::activate()
{
    ChannelGetRequester::shared_pointer getRequester(channelGetRequester.lock());
    if(!getRequester) return;
    if(DEBUG_LEVEL>0) {
        std::cout << "CAChannelGet::activate " <<  channel->getChannelName() << endl;
    }
    dbdToPv = DbdToPv::create(channel,pvRequest,getIO);
    pvStructure = dbdToPv->createPVStructure();
    bitSet = BitSetPtr(new BitSet(pvStructure->getStructure()->getNumberFields()));
    notifyGetRequester = NotifyGetRequesterPtr(new NotifyGetRequester());
    notifyGetRequester->setChannelGet(shared_from_this());
    EXCEPTION_GUARD(getRequester->channelGetConnect(Status::Ok, shared_from_this(),
                    pvStructure->getStructure()));
}



std::string CAChannelGet::getRequesterName() { return "CAChannelGet";}

namespace {

static void ca_get_handler(struct event_handler_args args)
{
    CAChannelGet *channelGet = static_cast<CAChannelGet*>(args.usr);
    channelGet->getDone(args);
}

} // namespace

void CAChannelGet::getDone(struct event_handler_args &args)
{
    if(DEBUG_LEVEL>1) {
        std::cout << "CAChannelGet::getDone " 
            <<  channel->getChannelName() << endl;
    }
    
    ChannelGetRequester::shared_pointer getRequester(channelGetRequester.lock());
    if(!getRequester) return;
    getStatus = dbdToPv->getFromDBD(pvStructure,bitSet,args);
    getDoneThread->getDone(notifyGetRequester);
}

void CAChannelGet::notifyClient()
{
    if(DEBUG_LEVEL>1) {
        std::cout << "CAChannelGet::notifyClient " <<  channel->getChannelName() << endl;
    }
    ChannelGetRequester::shared_pointer getRequester(channelGetRequester.lock());
    if(!getRequester) return;
    EXCEPTION_GUARD(getRequester->getDone(getStatus, shared_from_this(), pvStructure, bitSet));
}

void CAChannelGet::get()
{
    if(DEBUG_LEVEL>1) {
        std::cout << "CAChannelGet::get " <<  channel->getChannelName() << endl;
    }
    ChannelGetRequester::shared_pointer getRequester(channelGetRequester.lock());
    if(!getRequester) return;
    channel->attachContext();
    bitSet->clear();
    int result = ca_array_get_callback(dbdToPv->getRequestType(),
         0,
         channel->getChannelID(), ca_get_handler, this);
    if (result == ECA_NORMAL)
    {
        result = ca_flush_io();
    }
    if (result != ECA_NORMAL)
    {
        string mess("CAChannelGet::get ");
        mess += channel->getChannelName() + " message " + ca_message(result);
        getStatus = Status(Status::STATUSTYPE_ERROR,mess);
        notifyClient();
    }
}

Channel::shared_pointer CAChannelGet::getChannel()
{
    return channel;
}

void CAChannelGet::cancel()
{
}

void CAChannelGet::lastRequest()
{
}

CAChannelPutPtr CAChannelPut::create(
    CAChannel::shared_pointer const & channel,
    ChannelPutRequester::shared_pointer const & channelPutRequester,
    PVStructure::shared_pointer const & pvRequest)
{
    if(DEBUG_LEVEL>0) {
        cout << "CAChannelPut::create " << channel->getChannelName() << endl;
    }
    return CAChannelPutPtr(new CAChannelPut(channel, channelPutRequester, pvRequest));
}

CAChannelPut::CAChannelPut(CAChannel::shared_pointer const & channel,
    ChannelPutRequester::shared_pointer const & channelPutRequester,
    PVStructure::shared_pointer const & pvRequest)
:
    channel(channel),
    channelPutRequester(channelPutRequester),
    pvRequest(pvRequest),
    block(false),
    isPut(false),
    getStatus(Status::Ok),
    putStatus(Status::Ok),
    putDoneThread(PutDoneThread::get())
{}

CAChannelPut::~CAChannelPut()
{
    if(DEBUG_LEVEL>0) {
        std::cout << "CAChannelPut::~CAChannelPut() " << channel->getChannelName() << endl;
    }
}


void CAChannelPut::activate()
{
    ChannelPutRequester::shared_pointer putRequester(channelPutRequester.lock());
    if(!putRequester) return;
    if(DEBUG_LEVEL>0) {
        cout << "CAChannelPut::activate " << channel->getChannelName() << endl;
    }
    dbdToPv = DbdToPv::create(channel,pvRequest,putIO);
    pvStructure = dbdToPv->createPVStructure();
    bitSet = BitSetPtr(new BitSet(pvStructure->getStructure()->getNumberFields()));
    PVStringPtr pvString = pvRequest->getSubField<PVString>("record._options.block");
    if(pvString) {
        std::string val = pvString->get();
        if(val.compare("true")==0) block = true;
    }
    notifyPutRequester = NotifyPutRequesterPtr(new NotifyPutRequester());
    notifyPutRequester->setChannelPut(shared_from_this());
    EXCEPTION_GUARD(putRequester->channelPutConnect(Status::Ok, shared_from_this(),
                    pvStructure->getStructure()));
}

std::string CAChannelPut::getRequesterName() { return "CAChannelPut";}


/* --------------- epics::pvAccess::ChannelPut --------------- */

namespace {

static void ca_put_handler(struct event_handler_args args)
{
    CAChannelPut *channelPut = static_cast<CAChannelPut*>(args.usr);
    channelPut->putDone(args);
}

static void ca_put_get_handler(struct event_handler_args args)
{
    CAChannelPut *channelPut = static_cast<CAChannelPut*>(args.usr);
    channelPut->getDone(args);
}

} // namespace


void CAChannelPut::put(PVStructure::shared_pointer const & pvPutStructure,
                       BitSet::shared_pointer const & /*putBitSet*/)
{
    if(DEBUG_LEVEL>1) {
        cout << "CAChannelPut::put " << channel->getChannelName() << endl;
    }
    ChannelPutRequester::shared_pointer putRequester(channelPutRequester.lock());
    if(!putRequester) return;
    {
       Lock lock(mutex);    
       isPut = true;
    }
    putStatus = dbdToPv->putToDBD(channel,pvPutStructure,block,&ca_put_handler,this);
    if(!block || !putStatus.isOK()) {
        EXCEPTION_GUARD(putRequester->putDone(putStatus, shared_from_this()));
    }
}


void CAChannelPut::putDone(struct event_handler_args &args)
{
     if(DEBUG_LEVEL>1) {
        cout << "CAChannelPut::putDone " << channel->getChannelName() << endl;
    }
    ChannelPutRequester::shared_pointer putRequester(channelPutRequester.lock());
    if(!putRequester) return;
    if(args.status!=ECA_NORMAL)
    {
        putStatus = Status(Status::STATUSTYPE_ERROR, string(ca_message(args.status)));
    } else {
        putStatus = Status::Ok;
    }
    putDoneThread->putDone(notifyPutRequester);
}

void CAChannelPut::getDone(struct event_handler_args &args)
{
     if(DEBUG_LEVEL>1) {
        cout << "CAChannelPut::getDone " << channel->getChannelName() << endl;
    }
    
    ChannelPutRequester::shared_pointer putRequester(channelPutRequester.lock());
    if(!putRequester) return;
    getStatus = dbdToPv->getFromDBD(pvStructure,bitSet,args);
    putDoneThread->putDone(notifyPutRequester);
}

void CAChannelPut::notifyClient()
{
    ChannelPutRequester::shared_pointer putRequester(channelPutRequester.lock());
    if(!putRequester) return;
    if(isPut) {
        EXCEPTION_GUARD(putRequester->putDone(putStatus, shared_from_this()));
    } else {
        EXCEPTION_GUARD(putRequester->getDone(getStatus, shared_from_this(), pvStructure, bitSet));
    }
}


void CAChannelPut::get()
{
    if(DEBUG_LEVEL>1) {
        std::cout << "CAChannelPut::get " <<  channel->getChannelName() << endl;
    }
    ChannelPutRequester::shared_pointer putRequester(channelPutRequester.lock());
    if(!putRequester) return;
    {
       Lock lock(mutex);    
       isPut = false;
    }

    channel->attachContext();
    bitSet->clear();
    int result = ca_array_get_callback(dbdToPv->getRequestType(),
         0,
         channel->getChannelID(), ca_put_get_handler, this);
    if (result == ECA_NORMAL)
    {
        result = ca_flush_io();
    }
    if (result != ECA_NORMAL)
    {
        string mess("CAChannelPut::get ");
        mess += channel->getChannelName() + " message " +ca_message(result);
        Status status(Status::STATUSTYPE_ERROR,mess);
        EXCEPTION_GUARD(putRequester->getDone(status, shared_from_this(), pvStructure, bitSet));
    }
}


Channel::shared_pointer CAChannelPut::getChannel()
{
    return channel;
}

void CAChannelPut::cancel()
{
}

void CAChannelPut::lastRequest()
{
}


/* --------------- Monitor --------------- */


static void ca_subscription_handler(struct event_handler_args args)
{
    CAChannelMonitor *channelMonitor = static_cast<CAChannelMonitor*>(args.usr);
    channelMonitor->subscriptionEvent(args);
}

class CACMonitorQueue :
    public std::tr1::enable_shared_from_this<CACMonitorQueue>
{
public:
    POINTER_DEFINITIONS(CACMonitorQueue);
private:
    size_t queueSize;
    bool isStarted;
    Mutex mutex;
    
    std::queue<MonitorElementPtr> monitorElementQueue;
public:
    CACMonitorQueue(
        int32 queueSize)
     : queueSize(queueSize),
       isStarted(false)
     {}
     ~CACMonitorQueue()
     {
     } 
     void start()
     {
         Lock guard(mutex);
         while(!monitorElementQueue.empty()) monitorElementQueue.pop();
         isStarted = true;
     }
     void stop()
     {
         Lock guard(mutex);
         while(!monitorElementQueue.empty()) monitorElementQueue.pop();
         isStarted = false;
     }

     bool event(
          const PVStructurePtr &pvStructure,
          const MonitorElementPtr & activeElement)
     {
         Lock guard(mutex);
         if(!isStarted) return false;
         if(monitorElementQueue.size()==queueSize) return false;
         PVStructure::shared_pointer pvs = 
              getPVDataCreate()->createPVStructure(pvStructure);
         MonitorElementPtr monitorElement(new MonitorElement(pvs));
         *(monitorElement->changedBitSet) = *(activeElement->changedBitSet);
         *(monitorElement->overrunBitSet) = *(activeElement->overrunBitSet);
         monitorElementQueue.push(monitorElement);
         return true;
     }
     MonitorElementPtr poll()
     {
          Lock guard(mutex);
          if(!isStarted) return MonitorElementPtr();
          if(monitorElementQueue.empty()) return MonitorElementPtr();
          MonitorElementPtr retval = monitorElementQueue.front();
          return retval;
     }
     void release(MonitorElementPtr const & monitorElement)
     {
         Lock guard(mutex);
         if(!isStarted) return;
         if(monitorElementQueue.empty()) {
              string mess("CAChannelMonitor::release client error calling release ");
              throw  std::runtime_error(mess);
         }
         monitorElementQueue.pop();
     }
};

CAChannelMonitorPtr CAChannelMonitor::create(
    CAChannel::shared_pointer const & channel,
    MonitorRequester::shared_pointer const & monitorRequester,
    PVStructure::shared_pointer const & pvRequest)
{
    if(DEBUG_LEVEL>0) {
        cout << "CAChannelMonitor::create " << channel->getChannelName() << endl;
    }
    return CAChannelMonitorPtr(new CAChannelMonitor(channel, monitorRequester, pvRequest));
}

CAChannelMonitor::CAChannelMonitor(
    CAChannel::shared_pointer const & channel,
    MonitorRequester::shared_pointer const & monitorRequester,
    PVStructurePtr const & pvRequest) 
:
    channel(channel),
    monitorRequester(monitorRequester),
    pvRequest(pvRequest),
    isStarted(false),
    monitorEventThread(MonitorEventThread::get()),
    pevid(NULL)
{}

CAChannelMonitor::~CAChannelMonitor()
{
    if(DEBUG_LEVEL>0) {
        std::cout << "CAChannelMonitor::~CAChannelMonitor() "
            << channel->getChannelName()
            << " isStarted " << (isStarted ? "true" : "false")
            << endl;
    }
    stop();
}

void CAChannelMonitor::activate()
{
    MonitorRequester::shared_pointer requester(monitorRequester.lock());
    if(!requester) return;
    if(DEBUG_LEVEL>0) {
        std::cout << "CAChannelMonitor::activate " << channel->getChannelName() << endl;
    }
    dbdToPv = DbdToPv::create(channel,pvRequest,monitorIO);
    pvStructure = dbdToPv->createPVStructure();
    activeElement = MonitorElementPtr(new MonitorElement(pvStructure));
    int32 queueSize = 2;
    PVStructurePtr pvOptions = pvRequest->getSubField<PVStructure>("record._options");
    if (pvOptions) {
        PVStringPtr pvString = pvOptions->getSubField<PVString>("queueSize");
        if (pvString) {
            int size;
            std::stringstream ss;
            ss << pvString->get();
            ss >> size;
            if (size > 1) queueSize = size;
        }
    }
    notifyMonitorRequester = NotifyMonitorRequesterPtr(new NotifyMonitorRequester());
    notifyMonitorRequester->setChannelMonitor(shared_from_this());
    monitorQueue = CACMonitorQueuePtr(new CACMonitorQueue(queueSize));
    EXCEPTION_GUARD(requester->monitorConnect(Status::Ok, shared_from_this(),
                    pvStructure->getStructure()));
}

std::string CAChannelMonitor::getRequesterName() { return "CAChannelMonitor";}

void CAChannelMonitor::subscriptionEvent(struct event_handler_args &args)
{
    if(DEBUG_LEVEL>1) {
        std::cout << "CAChannelMonitor::subscriptionEvent "
             << channel->getChannelName() << endl;
    }
    {
       Lock lock(mutex);    
       if(!isStarted) return;
    }
    MonitorRequester::shared_pointer requester(monitorRequester.lock());
    if(!requester) return;
    Status status = dbdToPv->getFromDBD(pvStructure,activeElement->changedBitSet,args);
    if(status.isOK())
    {
        if(monitorQueue->event(pvStructure,activeElement)) {
             activeElement->changedBitSet->clear();
             activeElement->overrunBitSet->clear();
        } else {
            *(activeElement->overrunBitSet) |= *(activeElement->changedBitSet);
        }
        monitorEventThread->event(notifyMonitorRequester);
    }
    else
    {
        string mess("CAChannelMonitor::subscriptionEvent ");
        mess += channel->getChannelName();
        mess += ca_message(args.status);
        throw  std::runtime_error(mess);
    }
}


void CAChannelMonitor::notifyClient()
{
    {
         Lock lock(mutex);
         if(!isStarted) return;
    }
    MonitorRequester::shared_pointer requester(monitorRequester.lock());
    if(!requester) return;
    requester->monitorEvent(shared_from_this());
}

Status CAChannelMonitor::start()
{
    if(DEBUG_LEVEL>0) {
        std::cout << "CAChannelMonitor::start " << channel->getChannelName() << endl;
    }
    Status status = Status::Ok;
    {
        Lock lock(mutex);
        if(isStarted) {
            status = Status(Status::STATUSTYPE_WARNING,"already started");
            return status;
        }
        isStarted = true;
        monitorQueue->start();
    }
    channel->attachContext();
    int result = ca_create_subscription(dbdToPv->getRequestType(),
         0,
         channel->getChannelID(), DBE_VALUE,
         ca_subscription_handler, this,
         &pevid);
    if (result == ECA_NORMAL)
    {
        result = ca_flush_io();
    }
    if (result == ECA_NORMAL) return status;
    isStarted = false;
    string message(ca_message(result));
    return Status(Status::STATUSTYPE_ERROR,message);
}

Status CAChannelMonitor::stop()
{
    if(DEBUG_LEVEL>0) {
        std::cout << "CAChannelMonitor::stop "
            << channel->getChannelName()
            << " isStarted " << (isStarted ? "true" : "false")
            << endl;
    }
    {
         Lock lock(mutex);
         if(!isStarted) return Status(Status::STATUSTYPE_WARNING,"already stopped");
         isStarted = false;     
    }
    monitorQueue->stop();
    int result = ca_clear_subscription(pevid);
    if(result==ECA_NORMAL) return Status::Ok;
    return Status(Status::STATUSTYPE_ERROR,string(ca_message(result)));
}


MonitorElementPtr CAChannelMonitor::poll()
{
    if(DEBUG_LEVEL>1) {
        std::cout << "CAChannelMonitor::poll " << channel->getChannelName() << endl;
    }
    {
         Lock lock(mutex);
         if(!isStarted) return MonitorElementPtr();
    }
    return monitorQueue->poll();
}


void CAChannelMonitor::release(MonitorElementPtr const & monitorElement)
{
    if(DEBUG_LEVEL>1) {
        std::cout << "CAChannelMonitor::release " << channel->getChannelName() << endl;
    }
    monitorQueue->release(monitorElement);
}

/* --------------- ChannelRequest --------------- */

void CAChannelMonitor::cancel()
{
    // noop
}


}}}<|MERGE_RESOLUTION|>--- conflicted
+++ resolved
@@ -71,16 +71,11 @@
               callChannelCreated = true;
          }
     }
-<<<<<<< HEAD
     if(callChannelCreated) {
        CAChannelProviderPtr provider(channelProvider.lock());
        if(provider) provider->addChannel(shared_from_this());
        ChannelRequester::shared_pointer req(channelRequester.lock());
        if(req) EXCEPTION_GUARD(req->channelCreated(Status::Ok, shared_from_this()));
-=======
-    if(callChannelConnected) {
-       channelConnectThread->channelConnected(notifyChannelRequester);
-       return;
     }
     ChannelRequester::shared_pointer req(channelRequester.lock());
     if(req) {
@@ -100,7 +95,6 @@
     while(!getFieldQueue.empty()) {
         getFieldQueue.front()->activate();
         getFieldQueue.pop();
->>>>>>> 8e409071
     }
     while(!getFieldQueue.empty()) {
         getFieldQueue.front()->activate();
