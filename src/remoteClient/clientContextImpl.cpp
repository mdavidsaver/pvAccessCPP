--- conflicted
+++ resolved
@@ -2503,14 +2503,6 @@
                     return;
                 }
                 
-<<<<<<< HEAD
-               int queueSize = 2;
-               {
-                   PVStructurePtr pvOptions = m_pvRequest->getSubField<PVStructure>("record._options");
-                   if(pvOptions.get()) {
-                       PVStringPtr pvString = pvOptions->getSubField<PVString>("queueSize");
-                       if(pvString.get()) {
-=======
                PVStructurePtr pvOptions = m_pvRequest->getSubField<PVStructure>("record._options");
                if (pvOptions) {
                    PVStringPtr pvString = pvOptions->getSubField<PVString>("queueSize");
@@ -2534,7 +2526,6 @@
 
                        pvString = pvOptions->getSubField<PVString>("ackAny");
                        if (pvString) {
->>>>>>> 5884d5b7
                            int32 size;
                            std::stringstream ss;
                            ss << pvString->get();
